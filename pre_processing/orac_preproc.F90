!*******************************************************************************
!
! Copyright (C) 2000-2018, RAL Space, Science and Technology Facilities Council
! Copyright (C) 2000-2018, University of Oxford
! Copyright (C) 2011-2018, Deutscher Wetterdienst
!
! This file is part of the Optimal Retrieval of Aerosol and Cloud (ORAC).
!
! ORAC is free software: you can redistribute it and/or modify it under the
! terms of the GNU General Public License as published by the Free Software
! Foundation, either version 3 of the License, or (at your option) any later
! version.
!
! ORAC is distributed in the hope that it will be useful, but WITHOUT ANY
! WARRANTY; without even the implied warranty of MERCHANTABILITY or FITNESS FOR
! A PARTICULAR PURPOSE. See the GNU General Public License for more details.
!
! You should have received a copy of the GNU General Public License along with
! ORAC. If not, see <http://www.gnu.org/licenses/>.
!
!*******************************************************************************


!-------------------------------------------------------------------------------
! Name: orac_preproc.F90
!
! Purpose:
! Read in data from the variety of files that contain all the information
! necessary to run the ORAC algorithm, remove any unnecessary details (such as
! restricting the data to a particular area of the swath), and write out the
! remainder to a series of NetCDF files. This operates on individual granules
! and/or orbit segments of MODIS, AVHRR, and AATSR to allow for brute force/
! poor man's parallelization by running multiple instances of ORAC
! simultaneously, each ingesting separate files.
!
! Description and Algorithm details:
! 1) Read input parameters from command line (or driver file)
! 2) Determine dimensions of scene, including breaking of AATSR files into more
!    easily processed 'chunks'
! 3) Read in level 1B radiances, brightness temperatures, and geolocation
! 4) Allocate structures to store data
! 5) Identify ECMWF data required
! 6) Set output file names
! 7) Read ecmwf data
! 8) Define processing grid
! 9) Interpolate ecmwf data onto pre processing grid
! 10) Open netcdf output
! 11) RTTOV calculations
! 12) surface calculations
! 13) deallocate structures
!
! Arguments:
! Name             Type In/Out/Both      Description
! ------------------------------------------------------------------------------
! sensor           string in Name of instrument (only AATSR, MODIS or AVHRR are
!                            valid)
! l1b_path_file    string in Full path to level 1B data
! geo_path_file    string in Full path to geolocation data (identical to above
!                            for AATSR)
! nwp_path       string in Folder containing ECMWF files
! rttov_coef_path  string in Folder containing RTTOV coefficient files
! rttov_emiss_path string in Folder containing RTTOV emissivity files
! nise_ice_snow_path
!                  string in Folder containing NISE ice cover files
! modis_albedo_path
!                  string in Folder containing MODIS MCD43C3 albedo files
! cimss_emiss_path string in Folder containing MODIS monthly average emissivity
! dellon           real   in 1 / longitude increment in degrees
! dellat           real   in 1 / latitude increment in degrees
! output_pathin    string in Folder into which outputs should be saved
! startx           int    in First pixel across swath to consider, counting from
!                            1. This and the next four arguments are only
!                            considered if all four are > 0
! endx             int    in Last pixel across swath to consider
! starty           int    in First pixel along swath to consider
! endy             int    in Last pixel along swath to consider
! ncver            string in Version of NetCDF in use. This and all arguments
!                            until exec_time are descriptive information used to
!                            in the headers of the output files
! con              string in The NetCDF convention used
! inst             string in Processing institute
! l2cproc          string in Name of the L2 processor (generally ORAC)
! l2cprocver       string in Version of that processor
! contact          string in Contact email address for these files
! website          string in Web address related to these files
! file_version     string in Version number for these files
! reference        string in A reference (paper, report) for these files
! history          string in Changelog for these files
! summary          string in Brief description of the data
! keywords         string in Short phrases describing the purpose of these files
! comment          string in Any additional information that may be useful
! project          string in Name of the project for which these files were
!                            generated
! license          string in Any necessary licensing information for this data
! uuid_tag         string in A Universally Unique ID for these files
! exec_time        string in Date/time string for when this file was generated
! aatsr_calib_path_file
!                  string in Full path to the AATSR calibration file
! nwp_flag       int    in 0: GRIB ECMWF files; 1: BADC NetCDF ECMWF files;
!                            2: BADC GRIB files.
! nwp_path2      string in Folder containing ECMWF files (?)
! nwp_path3      string in Folder containing ECMWF files (?)
! chunkproc        logic  in T: split AATSR orbit in 4096 row chunks, F: don't
! day_night        int    in 2: process only night data; 1: day (default)
! verbose          logic  in F: minimise information printed to screen; T: don't
!
! History:
! 2011/12/09, MJ: produces draft code which comprises the main program and the
!    top level subroutines.
! 2011/12/22, MJ: includes read routines for MODIS L1B and geolocation HDF4
!    files.
! 2012/01/13, MJ: includes read routines for ERA Interim GRIB files.
! 2012/02/01, MJ: includes read routines for HDF5 AVHRR L1b and geolocation
!    files.
! 2012/02/14, MJ: implements filenames and attributes for netcdf output.
! 2012/02/21, MJ: adds code to produce preprocessing grid for RTTOV
!    implementation.
! 2012/02/22, MJ: restructures ECMWF reading to prepare RTTOV implementation.
!    Variable naming is corrected as well.
! 2012/02/24, MJ: implements code to acquire ECMWF fields on preprocessing grid,
!    to grid imager data to preprocessing grid.
! 2012/03/13, MJ: fixes AVHRR read bug.
! 2012/03/26, MJ: implements 3D pressure array code.
! 2012/03/26, MJ: fixes bug in nearest neighbour assignment.
! 2012/03/27, MJ: changes all file suffixes from *.f90 to *.F90 for ease of use
!    of the C preprocessor.
! 2012/05/15, MJ: includes code to read AVHRR land/sea mask.
! 2012/05/15, CP: includes path to albedo/snow files/emissivity
! 2012/07/15, CP: add in AATSR reading including calibration file
! 2012/05/15, MJ: removes slight bug in passing of parameters from surrounding
!    shell script.
! 2012/07/23, MJ: adds capability to read from command line OR driver file.
! 2012/07/29, CP: tidied up code and merged in MJ changes and  skips over
!    external emissivity read, improved readability, removed albedo
!    and icepaths from file these are now called in the running
!    script added in top level description
! 2012/07/29, CP: added in year month day for ice file
! 2012/08/02, MJ: implements writing of RTTOV output to netcdf file.
! 2012/08/06, CP: modified code to accept BADC style ecmwf files
! 2012/08/07, CP: modified code write albedo to netcdf file
! 2012/08/08, CP: added in emissivity file selection
! 2012/08/13, CP: modified reading of badc ecmwf files
! 2012/08/14, MJ: some modifications to make code compile at DWD
! 2012/08/15, MJ: initializes badc flag and rearranges reading
! 2012/08/16, GT: Fixed up indentation of command-line argument reading for
!    clarity
! 2012/08/16, GT: Bug-fix: Added "aatsr_calib_file" to the argument list for
!    read_imager
!    Added trim() to write statements of file paths
! 2012/08/20, MJ: fixes several bugs with AATSR dimension read
! 2012/08/20, MJ: changed read_mcd43c3 from function to subroutine in order to
!    iron out bugs
! 2012/08/22, MJ: implements flexible x and y dimensions start and end indices
!    in surface part
! 2012/08/28, CP: small mods
! 2012/09/04, GT: Corrected calls to setup_aatsr and read_aatsr_dimensions
! 2012/09/13, GT: Added write statements for some of the input variables to
!    aid in fixing problems with command arguments
! 2012/11/14, CP: modified how netcdf ecmwf files on pressure levels are read
!    clean up of code
! 2012/11/29, CP: big tidy up of code formatting writes etc
! 2012/12/06, CP: added in option to break aatsr orbit into chunks for faster
!    processing
! 2012/12/06, CP: changed how ecmwf paths are defined because of looping chunks!
! 2012/12/16, CP: added an extra ecmwf path so ecmwf can be read form separate
!    directories
! 2013/02/26, CP: changed how day_night aatsr flag was read in
! 2013/02/25, GT: Added preproc_geoloc to the arguments for
!    get_surface_emissivity, un-commented the call to
!    get_surface_emissivity (which now works).
! 2013/03/06, GT: Tidied up formatting of file header.
! 2013/03/06, GT: Bug fix: default along_track_offset set to 0 rather than 1 and
!    definition of imager_geolocation%endy for whole orbits/granules altered
!    accordingly.
! 2013/03/07, CP: changed badc file read options not all files are netcdf
! 2013/03/19, GT: Bug fix: When reading BADC ECMWF data (NetCDF files), the ggam
!    files were being treated as surface, rather than profile, files
! 2013/04/08, CP/GT: fixed bug where channel_info was not passed through routine
!    to correct for ice and snow.
! 2013/05/21, MJ: merges local DWD version with official version.
! 2013/06/03, CP: changed function find_min_max_preproc
! 2013/07/24, AP: a few bug fixes in the chunking code
! 2013/09/02, AP: removed various redundant variables and if statements. Removed
!    startyi, endye.
! 2013/09/03, GT: Finished changes required to get AATSR night-time data
!    reading working correctly
! 2013/09/06, AP: altering READ routines to take start,n as inputs rather than
!    start,end. Removed channel_flag from and added verbose to command line
!    arguments.
! 2013/10/08, AP: altered read_aatsr_dimensions for new call.
! 2013/10/30, AP: Continued tidying. Altered call for find_min_max_preproc.
! 2013/11/05, GT: Changed type cast of cverbose to verbose variable to use
!    '(I6)', as '(L6)' was causing a buffer overrun.
! 2013/11/06, MJ: adds config file to preprocessing output which holds all
!    relevant dimensional information.
! 2013/11/08, GM: Added missing call to deallocate_surface_structures().
! 2014/01/24, MJ: fixed type mismatch in deallocation of surface structures and
!    of variable nc.
! 2014/01/27, GM: Made '1', 't', 'true', 'T', 'True', '0', 'f', 'false', 'F',
!    and 'False' all valid values for the preprocessor verbose option.
! 2014/02/02, GM: Added NetCDF chunking on/off option.
! 2014/02/03, AP: Ensured all arguments that are logical flags are treated
!    identically
! 2014/02/05, MJ: corrected data type of chunkproc from character to logical
! 2014/02/10, AP: changes to ECMWF routines
! 2014/02/05, MJ: adds verbose to argument list of rttov related routines to
!    mute rttov
! 2014/03/11, MJ: adds writing out of some flags to gain more information.
! 2014/04/02, GM: Get the NetCDF version from the library itself.  Left the
!    obsolete input argument in place for now but it is over written.
! 2014/04/21, GM: Added logical option assume_full_path.
! 2014/05/01, GM: Cleaned up the code.
! 2014/05/01, GM: Move some allocations/deallocations to the proper subroutine.
! 2014/06/04, MJ: introduced "WRAPPER" for c-preprocessor and associated
!    variables
! 2014/06/25, GM: Rewrote along track chunking code fixing a bug where the
!    second segment in AATSR night processing was not being processed when
!    chunking was off.
! 2014/07/01, AP: Update to ECMWF code.
! 2014/08/10, GM: Changes related to new BRDF support.
! 2014/09/11, AP: Remove one level from preproc_prtm grid as it wasn't written
!    to or necessary.
! 2014/10/23, OS: added reading of USGS land use/DEM file; implemented Pavolonis
!    cloud typing algorithm; built in new neural network cloud mask in
!    preprocessing, based on radiances and auxiliary data; implemented CRAY
!    fortran-based alternative for scratch file I/O of ERA-Interim data
! 2014/11/04, OS: ecmwf structure is now passed as argument to Pavolonis/NN
!    cloud mask
! 2014/11/21, GM: Remove the no longer used cgrid_flag from driver file input.
!    Was previously removed from command line input.
! 2014/11/21, GM: Add modis_brdf_path to command line input which was previously
!    added to driver file input.
! 2014/12/01, OS: Platform and DOY now passed as arguments to cloud_type call
! 2014/12/04, OS: Wrapper job ID is new call argument and is passed to SR
!    read_ecmwf_grib
! 2014/12/01, CP: Add new global and source attributes
! 2014/12/16, GM: Fix writing of attributes introduced in the change above by
!    reordering some subroutine calls and putting subroutine
!    netcdf_create_config() back into netcdf_output_create().
! 2014/02/04, OS: Added calls to new SR reading ERA-Interim data from NetCDF
!    (WRAPPER only); added call to snow/ice correction based on ERA-Interim data
! 2015/02/19, GM: Added SEVIRI support.
! 2015/02/24, GM: Improved command line and driver file support using the
!    parsing module in the common library including support for comments and
!    optional arguments/fields and better error handling.
! 2015/02/24, GM: Added command line/driver file options to specify the number
!    of channels and the channel IDs to process.
! 2015/07/02, OS: Added check for output netcdf files (wrapper only) +
!    uncommented parse of L2_Processor_Version
! 2015/07/03, OS: Removed parsing of L2_Processor_Version
! 2015/08/08, CP: Add functionality for ATSR2
! 2015/10/19, GM: Add option use_modis_emis_in_rttov to use the MODIS emissivity
!    product instead of the RTTOV emissivity atlas in the RTTOV computations.
! 2015/11/17, OS: Implemented use of high resolution ERA-Interim data for
!    surface variables only (skint, sea-ice, snow-depth)
! 2015/11/26, GM: Implemented linear interpolation between ECMWF inputs before
!    after the temporal center of the satellite orbit.
! 2015/12/17, OS: ECMWF (de)allocation routines and SR to linearly combine ERA
!    data now use flag indicating whether high or low resolution data are used.
!    High res data do not contain same variables as low res.
! 2016/02/02, OS: Small fix for DWD specific problem with parsing driver file.
! 2016/02/02, OS: High resolution ERA-Interim data now used by default. Snow/ice
!    mask is now built from ERA-Interim data instead of NISE.
! 2016/02/02, CP: Input optional path to high resolution ECMWF files otherwise
!    use nwp_path.
! 2016/02/02, GM: Make use of the high resolution ECMWF input optional.
! 2016/02/02, GM: Make use of the ECMWF ice and snow mask (rather than NISE)
!    optional.
! 2016/02/18, OS: if nargs = -1 (i.e. WRAPPER mode), cut off driver file name
!    at first space; now passing imager_flags to correct_for_ice_snow_ecmwf
! 2016/04/03, SP: Add option to process ECMWF forecast in single NetCDF4 file
!    Note: This should work with either the OPER or FCST streams from ECMWF.
! 2016/04/11, SP: Added support for Himawari-8 AHI
! 2016/05/16, SP: Added support for Suomi-NPP  VIIRS
! 2016/05/30, SP: Fixed bug in multi-view processing
! 2016/06/28, SP: Added initial support for Sentinel-3 SLSTR
! 2016/07/11, SP: Chunk routines now in the common directory
! 2016/05/31, GT: Added use_l1_land_mask optional argument to prevent USGS DEM
!    from overwriting the land/sea mask provided by L1 data (assuming the L1
!    data provides one!).
! 2016/08/11, GT: Added a (fairly nasty) hack which removes flagged cloud over
!    the Sahara region if: (i) the total cldmask_uncertainty in both views is
!    greater then 70, (ii) the Pavolonis cloud type is water in either view.
!    This is an attempt to put mis-flagged dust back into the aerosol product.
! 2017/02/06, SP: Added support for NOAA GFS atmosphere data (ExtWork)
! 2017/02/10, SP: Allow reading LSM, LUM, DEM from external file (ExtWork)
! 2017/02/24, SP: Allow option to disable snow/ice correction
! 2017/03/29, SP: Add new variable for tropopause cloud emissivity (ExtWork)
! 2017/03/29, SP: Add ability to calculate tropospheric cloud emissivity
!    (ExtWork)
! 2017/04/08, SP: New flag to disable VIS processing, saves proc time (ExtWork)
! 2017/04/11, SP: Added nwp_flag=6, for working with GFS analysis files.
! 2017/04/26, SP: Support for loading geoinfo (lat/lon/vza/vaa) from an external
!    file. Supported by AHI, not yet by SEVIRI (ExtWork)
! 2017/06/21, OS: added spectral response correction flag, which defaults to
!    false unless sensor=AATSR/AVHRR/MODIS
! 2017/07/09, SP: Add check for SEVIRI RSS data to ensure correct processing.
! 2017/08/09, SP: Add option to disable the cloud masking (ExtWork)
! 2017/09/14, GT: Added product_name optional argument/driver file line (allows
!    user to replace "L2-CLOUD-CLD" in ouput filenames)
! 2018/01/04, GT: Reimplemented product_name functionality, which had somehow
!    gone missing in the move to github.
! 2018/02/01, GT: source_atts structure is now passed to setup_slstr, which
!     populates the l1b_version and l1b_orbit_number attributes.
! 2018/04/26, SP: Adjustment to the aerosol hack to prevent segfaults.
! 2018/04/29, SP: Add cloud emissivity support for ECMWF profiles (ExtWork)
! 2018/06/03, SP: GSICS calibration is now supported for SEVIRI. The default
!                 setting is ON, meaning that GSICS coefficients will be used
!                 instead of IMPF (as previous). The new driver file option
!                 USE_GSICS enables this to be disabled.
! 2018/10/08, SP: Add support for the GOES-Imager series of sensors (G12-15)
! 2019/05/21, GT: Added code to run ECMWF data reading and RTTOV running
!                 separately for East and West portions of an image that
!                 crosses the date line, rather than populating the entire
!                 lat-lon range.
! 2020/03/02, ATP: Add support for AHI subsetting.
! 2021/03/10, AP: Remove command line arguments.
! 2021/03/14, AP: Move setup selection into a dedicated routine.
! 2023/06/26, GT: Added a 1-hour default for the NWP time factor for BADC
!                 ERA5 data (nwp_flag = 2).
!
! Bugs:
! See http://proj.badc.rl.ac.uk/orac/report/1
!
!
!
! NOTES:
! The nwp_flag option allows the user to set what type of NWP data to use.
! There are five options for this flag:
! 0: NOAA GFS data in a single GRIB file.
! 1: ECMWF Operational or ERA5 data as a single netCDF4 file
! 2: ECMWF ERA5 data in JASMIN format (GRIB, one file per variable)
! 3: DWD format (unknown details)
! 4: ERA-Interim in JASMIN format, three files.
!-------------------------------------------------------------------------------

#ifndef WRAPPER
program orac_preproc
#else
subroutine orac_preproc(mytask, ntasks, lower_bound, upper_bound, driver_path_file, &
     status)
#endif

   use channel_structures_m
   use chunk_utils_m
   use cloud_typing_pavolonis_m, only: cloud_type
   use correct_for_ice_snow_m
   use ecmwf_m
   use global_attributes_m
   use hdf5
   use imager_structures_m
   use orac_ncdf_m
   use netcdf, only: nf90_inq_libvers
   use netcdf_output_m
   use parsing_m
   use preparation_m
   use preproc_constants_m
   use preproc_structures_m
   use read_imager_m
   use rttov_driver_m
   use rttov_driver_gfs_m
   use setup_m
   use source_attributes_m
   use surface_emissivity_m
   use surface_reflectance_m
   use surface_structures_m
   use USGS_physiography_m
   use utils_for_main_m

#ifdef INCLUDE_SATWX
   use cloud_emis_m
#endif

   implicit none

   character(len=path_length)       :: driver_path_file
   character(len=path_length)       :: usgs_path_file
   character(len=path_length)       :: rttov_coef_path
   character(len=path_length)       :: rttov_emiss_path
   character(len=path_length)       :: nise_ice_snow_path
   character(len=path_length)       :: modis_albedo_path
   character(len=path_length)       :: modis_brdf_path
   character(len=path_length)       :: cimss_emiss_path
   character(len=attribute_length)  :: cdellon, cdellat
   character(len=path_length)       :: output_path
   character(len=cmd_arg_length)    :: cstartx, cendx, cstarty, cendy
   character(len=path_length)       :: aatsr_calib_path_file
   character(len=cmd_arg_length)    :: cnwp_flag
   character(len=cmd_arg_length)    :: cchunkproc
   character(len=cmd_arg_length)    :: cday_night
   character(len=cmd_arg_length)    :: cverbose
   character(len=cmd_arg_length)    :: cassume_full_paths
   character(len=cmd_arg_length)    :: cinclude_full_brdf
   character(len=cmd_arg_length)    :: cdummy_arg

   type(global_attributes_t)        :: global_atts
   type(source_attributes_t)        :: source_atts
   integer                          :: nwp_flag
   logical                          :: chunkproc
   logical                          :: verbose
   logical                          :: assume_full_paths
   logical                          :: include_full_brdf

   logical                          :: do_spectral_response_correction

   logical                          :: check
   integer                          :: nargs

   character(len=path_length)       :: label, value

   integer(kind=lint)               :: along_pos

   integer                          :: segment_starts(2)
   integer                          :: segment_ends(2)
   integer                          :: n_segments
   integer                          :: chunksize
   integer                          :: i_chunk
   integer                          :: n_chunks
   integer, allocatable             :: chunk_starts(:)
   integer, allocatable             :: chunk_ends(:)

   type(preproc_paths_t)            :: out_paths
   type(setup_args_t)               :: granule

   type(channel_info_t)             :: channel_info

   type(imager_angles_t)            :: imager_angles
   type(imager_flags_t)             :: imager_flags
   type(imager_geolocation_t)       :: imager_geolocation
   type(imager_measurements_t)      :: imager_measurements
   type(imager_time_t)              :: imager_time
   type(imager_pavolonis_t)         :: imager_pavolonis
   type(imager_cloud_t)             :: imager_cloud

   type(USGS_t)                     :: usgs

   type(ecmwf_t)                    :: ecmwf, ecmwf1, ecmwf2

   type(surface_t)                  :: surface

   type(preproc_dims_t)             :: preproc_dims
   type(preproc_geo_t)              :: preproc_geo
   type(preproc_geoloc_t)           :: preproc_geoloc
   type(preproc_opts_t)             :: preproc_opts
   type(preproc_prtm_t)             :: preproc_prtm, preproc_prtm1, preproc_prtm2
   type(preproc_surf_t)             :: preproc_surf
   type(preproc_cld_t)              :: preproc_cld

   type(netcdf_output_info_t)       :: netcdf_info

   integer                          :: index_space
   real                             :: ecmwf_time_int_fac

! Temporary variables for the aerosol_cci dust mask hack
   real(kind=sreal), allocatable    :: tot_cldmask_uncertainty(:,:)

!  integer, dimension(8)            :: values

   ! this is for the wrapper
#ifdef WRAPPER
   logical                              :: corrupt
   integer                              :: check_output
   integer                              :: mytask, ntasks, lower_bound, upper_bound
   integer, intent(out)                 :: status
   logical, allocatable, dimension(:,:) :: mask
   nargs = -1
#else
   ! get number of arguments
   nargs = command_argument_count()
#endif

   ! Minimal output to notify start and end of programme
   write(*,*) 'Beginning orac_preproc'

   ! Set defaults for optional arguments/fields
   nullify(preproc_opts%channel_ids)
   preproc_opts%n_channels               = 0
   preproc_opts%ecmwf_time_int_method    = 2
   preproc_opts%use_ecmwf_snow_and_ice   = .true.
   preproc_opts%use_modis_emis_in_rttov  = .false.
   preproc_opts%nwp_fnames%nwp_path(2)   = ' '
   preproc_opts%nwp_fnames%nwp_path2(2)  = ' '
   preproc_opts%nwp_fnames%nwp_path3(2)  = ' '
   preproc_opts%nwp_nlevels              = 0
   ! If we're reading BADC ERA5 data, we default to one file every hour,
   ! otherwise assume it's one every six hours.
   if (nwp_flag .eq. 2) then
      preproc_opts%nwp_time_factor       = 1.
   else
      preproc_opts%nwp_time_factor       = 6.
   end if
   preproc_opts%use_l1_land_mask         = .false.
   preproc_opts%use_occci                = .false.
   preproc_opts%occci_path               = ' '
   preproc_opts%use_predef_lsm           = .false.
   preproc_opts%ext_lsm_path             = ' '
   preproc_opts%use_predef_geo           = .false.
   preproc_opts%ext_geo_path             = ' '
   preproc_opts%disable_snow_ice_corr    = .false.
   preproc_opts%do_cloud_emis            = .false.
   preproc_opts%do_ironly                = .false.
   preproc_opts%do_cloud_type            = .true.
   preproc_opts%product_name             = 'L2-CLOUD-CLD'
   do_spectral_response_correction       = .false.
   preproc_opts%use_camel_emis           = .false.
   preproc_opts%do_gsics                 = .true.
   preproc_opts%do_nasa                  = .false.
   preproc_opts%do_co2                   = .true.
   preproc_opts%use_swansea_climatology  = .false.
   preproc_opts%swansea_gamma            = 0.3
<<<<<<< HEAD
   preproc_opts%mcd43_max_qaflag         = 5
=======
   preproc_opts%use_seviri_ann_cma_cph   = .false.
   preproc_opts%use_seviri_ann_ctp_fg    = .false.
   preproc_opts%use_seviri_ann_mlay      = .false.
>>>>>>> 66cf811a

   ! When true, the offset between the nadir and oblique views is read from
   ! the track_offset global attribute. Otherwise, the two longitude fields are
   ! read and compared to determine an appropriate offset.
   preproc_opts%calculate_slstr_alignment = .false.

   ! Initialise satellite position string
   global_atts%Satpos_Metadata = 'null'

   if (nargs .eq. 1) then
      ! if just one argument => this is a driver file
      call get_command_argument(1, driver_path_file)
   else if (nargs .eq. -1) then
      index_space = index(driver_path_file, " ")
      driver_path_file = driver_path_file(1:(index_space-1))
      write(*,*) 'inside preproc: ', trim(adjustl(driver_path_file))
   else
      write(*,*) 'ERROR: Only expected argument is the driver file path'
      stop error_stop_code
   end if

   open(11, file=trim(adjustl(driver_path_file)), status='old', &
        form='formatted')

   call parse_required(11, granule%sensor,                       'sensor')
   call parse_required(11, granule%l1b_file,                     'l1b_path_file')
   call parse_required(11, granule%geo_file,                     'geo_path_file')
   call parse_required(11, usgs_path_file,                       'usgs_path_file')
   call parse_required(11, preproc_opts%nwp_fnames%nwp_path(1),  'nwp_path')
   call parse_required(11, rttov_coef_path,                      'rttov_coef_path')
   call parse_required(11, rttov_emiss_path,                     'rttov_emiss_path')
   call parse_required(11, nise_ice_snow_path,                   'nise_ice_snow_path')
   call parse_required(11, modis_albedo_path,                    'modis_albedo_path')
   call parse_required(11, modis_brdf_path,                      'modis_brdf_path')
   call parse_required(11, cimss_emiss_path,                     'cimss_emiss_path')
   call parse_required(11, cdellon,                              'cdellon')
   call parse_required(11, cdellat,                              'cdellat')
   call parse_required(11, output_path,                          'output_path')
   call parse_required(11, cstartx,                              'cstartx')
   call parse_required(11, cendx,                                'cendx')
   call parse_required(11, cstarty,                              'cstarty')
   call parse_required(11, cendy,                                'cendy')
   call parse_required(11, global_atts%NetCDF_Version,           'NetCDF_Version')
   call parse_required(11, global_atts%Conventions,              'Conventions')
   call parse_required(11, global_atts%Institution,              'Institution')
   call parse_required(11, global_atts%L2_Processor,             'L2_Processor')
   call parse_required(11, global_atts%Creator_Email,            'Creator_Email')
   call parse_required(11, global_atts%Creator_URL,              'Creator_URL')
   call parse_required(11, global_atts%file_version,             'file_version')
   call parse_required(11, global_atts%References,               'References')
   call parse_required(11, global_atts%History,                  'History')
   call parse_required(11, global_atts%Summary,                  'Summary')
   call parse_required(11, global_atts%Keywords,                 'Keywords')
   call parse_required(11, global_atts%Comment,                  'Comment')
   call parse_required(11, global_atts%Project,                  'Project')
   call parse_required(11, global_atts%License,                  'License')
   call parse_required(11, global_atts%UUID,                     'UUID')
   call parse_required(11, global_atts%Production_Time,          'Production_Time')
   call parse_required(11, aatsr_calib_path_file,                'aatsr_calib_path_file')
   call parse_required(11, cnwp_flag,                            'cnwp_flag')
   call parse_required(11, preproc_opts%nwp_fnames%nwp_path2(1), 'nwp_path2')
   call parse_required(11, preproc_opts%nwp_fnames%nwp_path3(1), 'nwp_path3')
   call parse_required(11, cchunkproc,                           'cchunkproc')
   call parse_required(11, cday_night,                           'cday_night')
   call parse_required(11, cverbose,                             'cverbose')
   call parse_required(11, cdummy_arg,                           'cdummy_arg')
   call parse_required(11, cassume_full_paths,                   'cassume_full_paths')
   call parse_required(11, cinclude_full_brdf,                   'cinclude_full_brdf')
   call parse_required(11, global_atts%RTTOV_Version,            'RTTOV_Version')
   call parse_required(11, global_atts%ECMWF_Version,            'ECMWF_Version')
   call parse_required(11, global_atts%SVN_Version,              'SVN_Version')

   do while (parse_driver(11, value, label) == 0)
      call clean_driver_label(label)
      call parse_optional(label, value, preproc_opts)
   end do

   close(11)

   ! Set this since it was removed from the command line but not removed from
   ! the global attributes.
   global_atts%L2_Processor_Version = '1.0'

   ! Parse appropriate type from input strings
   if (parse_string(cdellon, preproc_dims%dellon) /= 0) &
      call handle_parse_error('dellon')
   if (parse_string(cdellat, preproc_dims%dellat) /= 0) &
      call handle_parse_error('dellat')
   if (parse_string(cstartx, granule%startx) /= 0) &
      call handle_parse_error('startx')
   if (parse_string(cendx, granule%endx) /= 0) &
      call handle_parse_error('endx')
   if (parse_string(cstarty, granule%starty) /= 0) &
      call handle_parse_error('starty')
   if (parse_string(cendy, granule%endy) /= 0) &
      call handle_parse_error('endy')
   if (parse_string(cday_night, granule%day_night)   /= 0) &
      call handle_parse_error('day_night')
   if (parse_string(cnwp_flag, nwp_flag) /= 0) &
      call handle_parse_error('nwp_flag')

   ! Still use the old parse_logical() here at supports 0 and 1
   if (parse_logical(cchunkproc, chunkproc) /= 0) &
      call handle_parse_error('chunkproc')
   if (parse_logical(cverbose, verbose)     /= 0) &
      call handle_parse_error('verbose')
   if (parse_logical(cassume_full_paths, assume_full_paths) /= 0) &
      call handle_parse_error('assume_full_paths')
   if (parse_logical(cinclude_full_brdf, include_full_brdf) /= 0) &
      call handle_parse_error('include_full_brdf')

   ! Check argument/fields
   if (preproc_opts%n_channels .ne. 0 .and. .not. associated(preproc_opts%channel_ids)) then
      write(*,*) 'ERROR: options n_channels and channel_ids must be used together'
      stop error_stop_code
   end if

   ! Check if SatWx is available, if not then don't do cloud emissivity stuff
#ifndef INCLUDE_SATWX
   preproc_opts%do_cloud_emis = .false.
#endif

   ! If we're using an external land-sea file, place that into USGS filename var
   if (preproc_opts%use_predef_lsm) usgs_path_file = preproc_opts%ext_lsm_path

   if (preproc_opts%nwp_fnames%nwp_path(2) .eq. '') &
      preproc_opts%nwp_fnames%nwp_path(2) =  preproc_opts%nwp_fnames%nwp_path(1)
   if (preproc_opts%nwp_fnames%nwp_path2(2) .eq. '') &
      preproc_opts%nwp_fnames%nwp_path2(2) = preproc_opts%nwp_fnames%nwp_path2(1)
   if (preproc_opts%nwp_fnames%nwp_path3(2) .eq. '') &
      preproc_opts%nwp_fnames%nwp_path3(2) = preproc_opts%nwp_fnames%nwp_path3(1)

   ! get the NetCDF version
   global_atts%netcdf_version = nf90_inq_libvers()

   ! get the execution time in UTC
!  call date_and_time(VALUES=values)
!  write(global_atts%exec_time, '(i4,i2.2,i2.2,i2.2,i2.2,i2.2)'), &
!        values(1), values(2), values(3), values(5), values(6), values(7)
!  write(*,*) global_atts%exec_time
!  stop

   ! initialise some counts, offset variables...
   granule%along_track_offset = 0
   granule%along_track_offset2 = 0
   granule%n_along_track2 = 0
   imager_angles%nviews = 1

   ! determine platform, day, time, check if l1b and geo match
   if (verbose) &
      write(*,*) 'Determine platform, day, time, check if l1b and geo match'
   inquire(file=granule%l1b_file, exist=check)
   if (.not. check) then
      write(*,*) 'ERROR: L1B file does not exist: ', trim(granule%l1b_file)
      stop error_stop_code
   end if
   inquire(file=granule%geo_file, exist=check)
   if (.not. check) then
      write(*,*) 'ERROR: GEO file does not exist: ', trim(granule%geo_file)
      stop error_stop_code
   end if

   source_atts%level1b_file         = granule%l1b_file
   source_atts%geo_file             = granule%geo_file
   ! Set default values for fields that some instruments setups do not set yet
   source_atts%level1b_version      = 'null'
   source_atts%level1b_orbit_number = 'null'
   ! Set default values for other attributes, just in case
   source_atts%albedo_file          = 'null'
   source_atts%brdf_file            = 'null'
   source_atts%emissivity_file      = 'null'
   source_atts%usgs_file            = 'null'
   source_atts%snow_file            = 'null'
   source_atts%sea_ice_file         = 'null'

   call setup_imager(granule, preproc_opts, source_atts, channel_info, verbose)

   ! We now have the number of viewing geometries. Put this in imager_angles
   imager_angles%nviews = channel_info%nviews

   if (verbose) then
      write(*,*) 'WE ARE PROCESSING ', trim(granule%platform), ' FOR ORBIT', &
           granule%year, granule%month, granule%day, granule%hour, granule%minute
      write(*,*) 'File dimensions determined:'
      write(*,*) 'n_across_track:      ', granule%n_across_track
      write(*,*) 'along_track_offset:  ', granule%along_track_offset
      write(*,*) 'n_along_track:       ', granule%n_along_track
      if ((trim(adjustl(granule%sensor)) .eq. 'AATSR' .or. &
           trim(adjustl(granule%sensor)) .eq. 'ATSR2') .and. &
           granule%day_night .eq. 2) then
         write(*,*) 'along_track_offset2: ', granule%along_track_offset2
         write(*,*) 'n_along_track2:      ', granule%n_along_track2
      end if
   end if

   ! determine processing chunks and their dimensions
   if (verbose) write(*,*) 'Determine processing chunks and their dimensions'

   if (granule%startx.ge.1 .and. granule%endx.ge.1 .and. &
        granule%starty.ge.1 .and. granule%endy.ge.1) then
      if ( trim(adjustl(granule%sensor)) .eq. 'VIIRSI' .or. &
           trim(adjustl(granule%sensor)) .eq. 'VIIRSM') then
         write(*,*) 'ERROR: subsetting not supported for ', trim(granule%sensor)
         stop error_stop_code
      end if
      if (granule%startx.gt.granule%n_across_track) then
         write(*,*) 'ERROR: invalid startx (across track dimensions)'
         write(*,*) '       Should be < ', granule%n_across_track
         stop error_stop_code
      end if
      if (granule%startx.gt.granule%endx) then
         write(*,*) 'ERROR: invalid startx (across track dimensions)'
         write(*,*) '       Should be < endx', granule%endx
         stop error_stop_code
      end if
      if (granule%endx.gt.granule%n_across_track) then
         write(*,*) 'ERROR: invalid endx (across track dimensions)'
         write(*,*) '       Should be < ', granule%n_across_track
         stop error_stop_code
      end if
      if ((trim(adjustl(granule%sensor)) .eq. 'AATSR' .or. &
           trim(adjustl(granule%sensor)) .eq. 'ATSR2') .and. &
           granule%day_night .eq. 2) then
         along_pos = granule%along_track_offset2 + granule%n_along_track2
      else
         along_pos = granule%along_track_offset + granule%n_along_track
      end if
      if (granule%starty.gt.along_pos) then
         write(*,*) 'ERROR: invalid starty (along track dimensions)'
         write(*,*) '       Should be < ', along_pos
         stop error_stop_code
      end if
       if (granule%starty.gt.granule%endy) then
         write(*,*) 'ERROR: invalid starty (along track dimensions)'
         write(*,*) '       Should be < endy ', granule%endy
         stop error_stop_code
      end if
     if (granule%endy.gt.along_pos) then
         write(*,*) 'ERROR: invalid endy (along track dimensions)'
         write(*,*) '       Should be < ', along_pos
         stop error_stop_code
      end if

      ! use specified values
      imager_geolocation%startx = granule%startx
      imager_geolocation%endx   = granule%endx

      n_chunks = 1

      allocate(chunk_starts(n_chunks))
      allocate(chunk_ends(n_chunks))

      chunk_starts(1) = granule%starty
      chunk_ends(1)   = granule%endy
   else
      imager_geolocation%startx = 1
      imager_geolocation%endx = granule%n_across_track

      if (chunkproc) then
         chunksize = 4096
      else
         chunksize = granule%n_along_track + granule%n_along_track2
      end if

      n_segments = 1
      segment_starts(1) = granule%along_track_offset + 1
      segment_ends(1)   = granule%along_track_offset + granule%n_along_track

      if ((trim(adjustl(granule%sensor)) .eq. 'AATSR' .or. &
           trim(adjustl(granule%sensor)) .eq. 'ATSR2') .and. &
           granule%day_night .eq. 2) then
         n_segments = n_segments + 1

         segment_starts(n_segments) = granule%along_track_offset2 + 1
         segment_ends(n_segments)   = granule%along_track_offset2 + granule%n_along_track2
      end if

      n_chunks = calc_n_chunks(n_segments, segment_starts, segment_ends, &
                               chunksize)

      allocate(chunk_starts(n_chunks))
      allocate(chunk_ends(n_chunks))

      call chunkify(n_segments, segment_starts, segment_ends, chunksize, &
                    n_chunks, chunk_starts, chunk_ends)

   end if ! end of startx and starty selection

   if (verbose) then
      write(*,*) 'The number of chunks to be processed: ', n_chunks
      write(*,*) 'The chunks to be processed are ', &
           '(i_chunk, chunk_start, chunk_end):'
      do i_chunk = 1, n_chunks
         write(*,*) i_chunk, chunk_starts(i_chunk), chunk_ends(i_chunk)
      end do
   end if

   imager_geolocation%nx = imager_geolocation%endx-imager_geolocation%startx+1

   if (verbose) write(*,*) 'Begin looping over chunks'
   do i_chunk = 1, n_chunks
      if (verbose) write(*,*) 'i_chunk: ', i_chunk

      imager_geolocation%starty = chunk_starts(i_chunk)
      imager_geolocation%endy   = chunk_ends(i_chunk)
      imager_geolocation%ny     = chunk_ends(i_chunk) - chunk_starts(i_chunk) + 1

      if (verbose) then
         write(*,*) 'startx: ', imager_geolocation%startx, ', endx: ', &
              imager_geolocation%endx
         write(*,*) 'starty: ', imager_geolocation%starty, ', endy: ', &
              imager_geolocation%endy
      end if

      ! allocate the structures for the imager: geolocation, angles and
      ! measurements, and surface data
      if (verbose) write(*,*) 'Allocate imager and surface structures'
      call allocate_imager_structures(imager_geolocation, imager_angles, &
           imager_flags, imager_time, imager_measurements, imager_pavolonis, &
           imager_cloud, channel_info, preproc_opts%use_seviri_ann_ctp_fg, &
           preproc_opts%use_seviri_ann_mlay)

      call allocate_surface_structures(surface, imager_geolocation, channel_info, &
           include_full_brdf)

      ! read imager data:
      if (verbose) write(*,*) 'Read imager data'
      call read_imager(granule, preproc_opts, aatsr_calib_path_file, &
           imager_geolocation, imager_angles, imager_flags, imager_time, &
           imager_measurements, channel_info, global_atts, verbose)

#ifdef WRAPPER
      ! do not process this orbit if no valid lat/lon data available
      mask = imager_geolocation%latitude.gt.sreal_fill_value .and. &
             imager_geolocation%longitude.gt.sreal_fill_value
      if (.not. any(mask)) then
         write(*,*) "any mask: ", any(mask)
         write(*,*) "maxval lat/lon:", maxval(imager_geolocation%latitude), &
              maxval(imager_geolocation%longitude)
         status = 1
         return
      end if
#endif

      ! carry out any preparatory steps: identify required ECMWF and MODIS L3
      ! information, set paths and filenames to those required auxiliary /
      ! ancillary input...
      if (verbose) write(*,*) 'Carry out any preparatory steps'
      call preparation(out_paths, granule, preproc_opts, global_atts, &
           source_atts%level1b_orbit_number, nwp_flag, imager_geolocation, &
           imager_time, i_chunk, ecmwf_time_int_fac, assume_full_paths, verbose)

      ! read ECMWF fields and grid information
      if (verbose) then
         write(*,*) 'Start reading meteorological data file'
         write(*,*) 'nwp_flag: ', nwp_flag
         write(*,*) 'nwp_path_file: ', trim(preproc_opts%nwp_fnames%nwp_path_file(1))
         if (nwp_flag.gt.0.and.nwp_flag.lt.4) then
            write(*,*) 'nwp_path_file2: ', trim(preproc_opts%nwp_fnames%nwp_path_file2(1))
            write(*,*) 'nwp_path_file3: ', trim(preproc_opts%nwp_fnames%nwp_path_file3(1))
         end if
      end if

      ! NOAA GFS has limited (pressure) levels and no HR, so set these.
      if (nwp_flag .eq. 0) preproc_opts%nwp_nlevels = 31

      ! read surface wind fields and ECMWF dimensions
      if (preproc_opts%ecmwf_time_int_method .ne. 2) then
         call read_ecmwf_wind(nwp_flag, preproc_opts%nwp_fnames, 1, ecmwf, preproc_opts%nwp_nlevels, verbose)
      else
         call read_ecmwf_wind(nwp_flag, preproc_opts%nwp_fnames, 1, ecmwf1, preproc_opts%nwp_nlevels, verbose)
         call read_ecmwf_wind(nwp_flag, preproc_opts%nwp_fnames, 2, ecmwf2, preproc_opts%nwp_nlevels, verbose)

         call dup_ecmwf_allocation(ecmwf1, ecmwf)

         call linearly_combine_ecmwfs(1.-ecmwf_time_int_fac, &
              ecmwf_time_int_fac, ecmwf1, ecmwf2, ecmwf)

         call deallocate_ecmwf_structures(ecmwf1)
         call deallocate_ecmwf_structures(ecmwf2)
      end if

      ! define preprocessing grid from user grid spacing and satellite limits
      if (verbose) write(*,*) 'Define preprocessing grid'
      preproc_dims%kdim = ecmwf%kdim
      call define_preprop_grid(imager_geolocation, preproc_dims, verbose)

      ! allocate preprocessing structures
      if (verbose) write(*,*) 'Allocate preprocessing structures'
      call allocate_preproc_structures(imager_angles, preproc_dims, &
           preproc_geoloc, preproc_geo, preproc_prtm, preproc_surf, preproc_cld, &
           channel_info)

      ! now read the actual data and interpolate it to the preprocessing grid
      if (verbose) write(*,*) 'Build preprocessing grid'
      call build_preproc_fields(preproc_dims, preproc_geoloc, preproc_geo, &
           imager_geolocation, imager_angles)

      ! read ecmwf era interim file
      if (verbose) write(*,*) 'Read and interpolate NWP / Reanalysis data.'
      if (preproc_opts%ecmwf_time_int_method .ne. 2) then
         call read_ecmwf(nwp_flag, preproc_opts%nwp_fnames, 1, ecmwf, preproc_dims, preproc_geoloc, &
              preproc_prtm, verbose)
      else
         call allocate_preproc_prtm(preproc_dims, preproc_prtm1)
         call read_ecmwf(nwp_flag, preproc_opts%nwp_fnames, 1, ecmwf, preproc_dims, preproc_geoloc, &
              preproc_prtm1, verbose)

         call allocate_preproc_prtm(preproc_dims, preproc_prtm2)
         call read_ecmwf(nwp_flag, preproc_opts%nwp_fnames, 2, ecmwf, preproc_dims, preproc_geoloc, &
              preproc_prtm2, verbose)

         call linearly_combine_prtms(1.-ecmwf_time_int_fac, ecmwf_time_int_fac, &
              preproc_prtm1, preproc_prtm2, preproc_prtm)

         call deallocate_preproc_prtm(preproc_prtm1)
         call deallocate_preproc_prtm(preproc_prtm2)
      end if

      if (verbose) write(*,*) 'Compute geopotential vertical coords'
      ! compute geopotential vertical coordinate from pressure coordinate
      ! First check that we're not processing a GFS file
      if (nwp_flag .le. 5 .or. nwp_flag .gt. 8) call &
         compute_geopot_coordinate(preproc_prtm, preproc_dims, ecmwf)

      ! read USGS physiography file, including land use and DEM data
      ! NOTE: variable imager_flags%lsflag is overwritten by USGS data !!!

      if (verbose) write(*,*) 'Reading USGS path: ', trim(usgs_path_file)
      call get_USGS_data(usgs_path_file, imager_flags, imager_geolocation, &
           usgs, assume_full_paths, preproc_opts%use_l1_land_mask, source_atts, &
           preproc_opts%use_predef_lsm, granule%sensor, verbose)

      ! select correct emissivity file and calculate the emissivity over land
      if (verbose) write(*,*) 'Get surface emissivity'
      if (.not. preproc_opts%use_camel_emis) then
         call get_surface_emissivity(granule%cyear, granule%cdoy, cimss_emiss_path, &
              imager_flags, imager_geolocation, channel_info, preproc_dims, &
              assume_full_paths, verbose, surface, preproc_surf, source_atts)
      else
         call get_camel_emissivity(granule%cyear, granule%cmonth, cimss_emiss_path, &
              imager_flags, imager_geolocation, channel_info, preproc_dims, &
              assume_full_paths, verbose, surface, preproc_surf, source_atts)
      end if

      if (.not. preproc_opts%do_ironly) then
         ! select correct reflectance files and calculate surface reflectance
         ! over land and ocean
         if (verbose) write(*,*) 'Get surface reflectance'
         call get_surface_reflectance(granule%cyear, granule%cdoy, granule%cmonth, &
              modis_albedo_path, modis_brdf_path, preproc_opts%occci_path, imager_flags, &
              imager_geolocation, imager_angles, channel_info, ecmwf, &
              assume_full_paths, include_full_brdf, preproc_opts%use_occci, &
              preproc_opts%use_swansea_climatology, preproc_opts%swansea_gamma, verbose, &
              preproc_opts%mcd43_max_qaflag, surface, source_atts)

         ! Use the Near-real-time Ice and Snow Extent (NISE) data from the National
         ! Snow and Ice Data Center to detect ice and snow pixels, and correct the
         ! surface albedo.
         if (verbose) write(*,*) 'Correct for ice and snow'
         if (.not. preproc_opts%disable_snow_ice_corr) then
            if (.not. preproc_opts%use_ecmwf_snow_and_ice) then
               call correct_for_ice_snow(nise_ice_snow_path, &
                    imager_geolocation, surface, granule%cyear, granule%cmonth, granule%cday, &
                    channel_info, assume_full_paths, include_full_brdf, &
                    source_atts, verbose)
            else
               call correct_for_ice_snow_nwp(preproc_opts%nwp_fnames%nwp_path_file(1), &
                    imager_geolocation, channel_info, imager_flags, preproc_dims, &
                    preproc_prtm, surface, include_full_brdf, source_atts, &
                    verbose)
            end if
         end if
      else
         if (channel_info%nchannels_sw .gt. 0) then
            surface%albedo(:,:,:) = sreal_fill_value
            if (include_full_brdf) then
               surface%rho_0v(:,:,:) = sreal_fill_value
               surface%rho_0d(:,:,:) = sreal_fill_value
               surface%rho_dv(:,:,:) = sreal_fill_value
               surface%rho_dd(:,:,:) = sreal_fill_value
            end if
         end if
      end if
      if (.not. preproc_opts%do_cloud_emis) then
         if (verbose) write(*,*) 'Calculate Pavolonis cloud phase with high '// &
              'resolution ERA surface data'
         if (preproc_opts%do_cloud_type) then
           call cloud_type(channel_info, granule%sensor, surface, imager_flags, &
                imager_angles, imager_geolocation, imager_measurements, &
                imager_pavolonis, ecmwf, granule%platform, granule%doy, preproc_opts%do_ironly, &
                do_spectral_response_correction, preproc_opts%use_seviri_ann_cma_cph, &
                preproc_opts%use_seviri_ann_ctp_fg, preproc_opts%use_seviri_ann_mlay, &
                preproc_opts%do_nasa, verbose)
         end if
      end if

      if (imager_angles%nviews .gt. 1) then
         ! A temporary hack for Aerosol_cci:
         ! Due to the cloud masking being very effective at detecting dust,
         ! we'll try and re-introduce it
         if (trim(adjustl(granule%sensor)) .eq. 'AATSR' .or. &
            trim(adjustl(granule%sensor)) .eq. 'ATSR2' .or. &
            trim(adjustl(granule%sensor)) .eq. 'SLSTR') then
            if (1 .eq. 1 .and. &
                 minval(imager_geolocation%latitude)  .lt.  40.0 .and. &
                 maxval(imager_geolocation%latitude)  .gt.   0.0 .and. &
                 minval(imager_geolocation%longitude) .lt.  75.0 .and. &
                 maxval(imager_geolocation%longitude) .gt. -40.0) then
               if (verbose) write(*,*) 'Aerosol_cci dust correction hack is underway'
               allocate(tot_cldmask_uncertainty( &
                    imager_geolocation%startx:imager_geolocation%endx, &
                    1:imager_geolocation%ny) )
               ! product a smoothed version of the cldmask uncertainty
               if (verbose) then
                  write(*,*) minval(imager_pavolonis%cldmask_uncertainty(:,:,1)), &
                       maxval(imager_pavolonis%cldmask_uncertainty(:,:,1))
                  write(*,*) minval(imager_pavolonis%cldmask_uncertainty(:,:,2)), &
                       maxval(imager_pavolonis%cldmask_uncertainty(:,:,2))
               end if

               tot_cldmask_uncertainty(:,:) = &
                    imager_pavolonis%cldmask_uncertainty(:,:,1) + &
                    imager_pavolonis%cldmask_uncertainty(:,:,2)

               if (verbose) write(*,*) 'Total cldmask uncertainty: min-max', minval(tot_cldmask_uncertainty), maxval(tot_cldmask_uncertainty)
               ! Now use this smoothed mask, and the pavolonis cloud type
               ! to "de-mask" possibly dust-filled pixels
               ! Note that we leave the cldtype  alone, so we can still tell
               ! that the pixels were originally flagged as cloud
               if (verbose) write(*,*) 'Total clouds before correction: ', &
                    count(imager_pavolonis%cldmask(:,:,1) .gt. 0), &
                    count(imager_pavolonis%cldmask(:,:,2) .gt. 0)
               where(tot_cldmask_uncertainty .gt. 70          .and. &
                    (imager_pavolonis%cldtype(:,:,1) .eq. 3  .or. &
                    imager_pavolonis%cldtype(:,:,2) .eq. 3) .and. &
                    imager_geolocation%latitude .gt.    0.0  .and. &
                    imager_geolocation%latitude .lt.   40.0  .and. &
                    imager_geolocation%longitude .gt. -40.0  .and. &
                    imager_geolocation%longitude .lt.  75.0)
                  imager_pavolonis%cldmask(:,:,1) = 0
                  imager_pavolonis%cldmask(:,:,2) = 0
               end where
               if (verbose) write(*,*) 'Total clouds after correction: ', &
                    count(imager_pavolonis%cldmask(:,:,1) .gt. 0), &
                    count(imager_pavolonis%cldmask(:,:,2) .gt. 0)
               deallocate(tot_cldmask_uncertainty)
            end if
         end if
      end if

      ! create output netcdf files.
      if (verbose) write(*,*) 'Create output netcdf files'
      if (verbose) write(*,*) 'output_path: ', trim(output_path)

      call netcdf_output_create(output_path, out_paths, granule, global_atts, &
           source_atts, preproc_dims, imager_angles, imager_geolocation, &
           netcdf_info, channel_info, include_full_brdf, nwp_flag, &
           preproc_opts%do_cloud_emis, preproc_opts%use_seviri_ann_ctp_fg, &
           preproc_opts%use_seviri_ann_mlay, verbose)

      ! perform RTTOV calculations
      if (verbose) write(*,*) 'Perform RTTOV calculations'
      if (nwp_flag .gt. 5 .and. nwp_flag .le. 8) then
         call rttov_driver_gfs(rttov_coef_path, rttov_emiss_path, granule, &
              preproc_dims, preproc_geoloc, preproc_geo, preproc_prtm, &
              preproc_surf, preproc_cld, netcdf_info, channel_info, &
              preproc_opts, verbose)
         ! Call cloud emissivity function
#ifdef INCLUDE_SATWX
         if (preproc_opts%do_cloud_emis) then
            call get_cloud_emis(channel_info, imager_measurements, &
                  imager_geolocation, preproc_dims, preproc_geoloc, &
                  preproc_cld, preproc_prtm, imager_cloud, ecmwf, &
                  granule%sensor, verbose)
         end if
#endif
      else
#ifdef INCLUDE_SATWX
         if (preproc_opts%do_cloud_emis) call get_trop_tp(preproc_prtm, preproc_dims)
#endif
         call rttov_driver(rttov_coef_path, rttov_emiss_path, granule, &
              preproc_dims, preproc_geoloc, preproc_geo, preproc_prtm, &
              preproc_surf, preproc_cld, netcdf_info, channel_info, &
              preproc_opts, verbose)
         ! Call cloud emissivity function
         if (preproc_opts%do_cloud_emis) then
#ifdef INCLUDE_SATWX
            call get_cloud_emis(channel_info, imager_measurements, &
                  imager_geolocation, preproc_dims, preproc_geoloc, &
                  preproc_cld, preproc_prtm, imager_cloud, ecmwf, &
                  granule%sensor, verbose)
            call do_cb_detect(channel_info, imager_measurements, &
                 imager_geolocation, imager_cloud, imager_pavolonis, &
                 granule%sensor, verbose)
#else
            write(*,*) "ERROR: Cannot compute cloud emissivity and CB locations without SatWx."
#endif
         end if
      end if

#ifdef WRAPPER

      corrupt = .false.

      ! repeat write attempt in case output files are corrupt implementation
      ! necessary for DWD processing chain running on ECMWF, where writing to
      ! network file system seems to cause random errors in netcdf output files
      ! that are not captured during creation
      do check_output = 1, 100

         ! write netcdf output files
         if (verbose) write(*,*) 'Write netcdf output files'
         call netcdf_output_write_swath(imager_flags, imager_angles, &
              imager_geolocation, imager_measurements, imager_cloud, imager_time, &
              imager_pavolonis, netcdf_info, channel_info, surface, &
              include_full_brdf, preproc_opts%do_cloud_emis, &
              preproc_opts%use_seviri_ann_ctp_fg, preproc_opts%use_seviri_ann_mlay)

         ! close output netcdf files
         if (verbose) write(*,*)'Close netcdf output files'
         call netcdf_output_close(netcdf_info)

         ! check whether output files are corrupt
         if (verbose) write(*,*)'Check whether output files are corrupt'
         call netcdf_output_check(output_path, out_paths, corrupt, verbose)

         ! exit loop if output files are not corrupt, else try writing again
         if (.not. corrupt) then
            write(*,*) 'No output file is corrupt at attempt ', check_output
            exit
         else
            write(*,*) 'A preprocessing output file is corrupt - ', &
                 'rewriting attempt no. ', check_output
            ! recreate output files if previous attempt produced corrupt files
            call netcdf_output_create(output_path, out_paths, granule, &
                 global_atts, source_atts, preproc_dims, imager_angles, &
                 imager_geolocation, netcdf_info, channel_info, &
                 include_full_brdf, nwp_flag, preproc_opts%do_cloud_emis, &
                 verbose)

         end if

      end do

#else

      ! write netcdf output files
      if (verbose) write(*,*) 'Write netcdf output files'
      call netcdf_output_write_swath(imager_flags, imager_angles, &
           imager_geolocation, imager_measurements, imager_cloud, imager_time, &
           imager_pavolonis, netcdf_info, channel_info, surface, include_full_brdf, &
           preproc_opts%do_cloud_emis, preproc_opts%use_seviri_ann_ctp_fg, &
           preproc_opts%use_seviri_ann_mlay)

      ! close output netcdf files
      if (verbose) write(*,*)'Close netcdf output files'
      call netcdf_output_close(netcdf_info, preproc_opts%use_seviri_ann_ctp_fg)

#endif

      ! deallocate the array parts of the structures
      if (verbose) write(*,*) 'Deallocate chunk specific structures'
      call deallocate_ecmwf_structures(ecmwf)
      call deallocate_preproc_structures(preproc_dims, preproc_geoloc, &
           preproc_geo, preproc_prtm, preproc_surf, preproc_cld)
      call deallocate_imager_structures(imager_geolocation, imager_angles, &
           imager_flags, imager_time, imager_measurements, imager_pavolonis, &
           imager_cloud, preproc_opts%use_seviri_ann_ctp_fg, preproc_opts%use_seviri_ann_mlay)
      call deallocate_surface_structures(surface, channel_info, &
           include_full_brdf)

   end do ! end looping over chunks

   if (verbose) write(*,*)'Deallocate remaining memory'
   deallocate(chunk_starts)
   deallocate(chunk_ends)

   ! deallocate the array parts of the structures
   call deallocate_channel_info(channel_info)

   ! deallocate optional arguments
   if (associated(preproc_opts%channel_ids)) deallocate(preproc_opts%channel_ids)

   ! Notify of sucessful completion
   write(*,*) 'orac_preproc is complete. Output written to:'
   Write(*,*) trim(output_path)

#ifdef WRAPPER
end subroutine orac_preproc
#else
end program orac_preproc
#endif<|MERGE_RESOLUTION|>--- conflicted
+++ resolved
@@ -508,13 +508,10 @@
    preproc_opts%do_co2                   = .true.
    preproc_opts%use_swansea_climatology  = .false.
    preproc_opts%swansea_gamma            = 0.3
-<<<<<<< HEAD
    preproc_opts%mcd43_max_qaflag         = 5
-=======
    preproc_opts%use_seviri_ann_cma_cph   = .false.
    preproc_opts%use_seviri_ann_ctp_fg    = .false.
    preproc_opts%use_seviri_ann_mlay      = .false.
->>>>>>> 66cf811a
 
    ! When true, the offset between the nadir and oblique views is read from
    ! the track_offset global attribute. Otherwise, the two longitude fields are
