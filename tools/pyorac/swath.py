"""swath.py) Various routines for reading and using ORAC output data
# 10 Feb 2017, ACP: First version
# 17 Feb 2017, ACP: Adjusted Position.closest() to estimate the coords first.
# 24 Feb 2017, ACP: Completely different Position.closest(). It's still rubbish,
#    but doesn't randomly crash. In future, do something about dateline.
# 24 Mar 2017, ACP: Deal with netCDF returning both ndarray and MaskedArray.
# 06 Apr 2017, ACP: Moved Position() into its own file.
# 17 Apr 2017, ACP: Move management of compressed files into here.
"""

import warnings
import numpy as np

from pyorac.mappable import Mappable

# Values used for features in the aerosol cloud flag
CLDFLAG = {
    "cld": 1,
    "adjacent": 2,
    "stdev": 4,
    "openaot": 8,
    "openaer": 16,
    "openang": 32,
    "snow": 64,
}
QCFLAG = {
    "iter": 1,
    "cost": 2,
    "cld_iter": 1,
    "cld_cost": 2,
    "aer_iter": 4,
    "aer_cost": 8,
}

ORAC_TO_CCI_NAMING = {
    "aot550": "AOD550",
    "aot550_uncertainty": "AOD550_uncertainty",
    "aer": "REFF",
    "aer_uncertainty": "REFF_uncertainty",
    "aot870": "AOD870",
    "aot870_uncertainty": "AOD870_uncertainty",
    "lat": "latitude",
    "lon": "longitude",
    "qcflag": "quality_flag",
    "niter": "iterations",
}


class OracTime(object):
    """Wrapper class that allows arrays of ORAC timestamps to be converted into
    datetime objects using index notation."""

    def __init__(self, time):
        self._time = time

    def __getitem__(self, slic):
        """Converts an ORAC time into a datetime object."""
        from cftime import datetime

        orac_time = self._time[slic]

        # Corrupted data
        if orac_time < 1.:
            return np.nan

        # Some versions of ORAC buggered up the time calculation
        time = orac_time / 2. if orac_time > 4e6 else orac_time

        return datetime.fromordinal(time, "standard")


class Flux(Mappable):
    """Class for Orac radiative flux files. The variables names are quite
    descriptive:
       Xoa_YZ,
    where X = 't or 'b' for top and bottom of atmosphere.

    For photosynthetically active radiation, Y = 'par' and Z = '_dif' or
    'tot' for the diffuse fraction or total.

    For broadband fluxes, Y = AABB, where AA = 'lw' or 'sw' for longwave
    or shortwave radiation and BB = 'up' or 'dn' or upwelling or
    downwelling raditiation. If Z is empty, the all-sky flux is returned.
    Otherwise, Z = '_clr' or '_dif' for the clear-sky flux or the
    difference between all-sky and clear-sky (the radiative effect)."""

    def __init__(self, filename, central_longitude=0.):
        from netCDF4 import Dataset

        # Open file with netCDF interface
        self.bugsrad = filename
        try:
            self._bug = Dataset(filename)
        except OSError as err:
            # Produce more comprehensible error message
            err.args = ("Requested file unavailable: {}\n".format(filename),)
            raise

        # Put an upper limit on all fields
        self.limit = 0.95 * self._bug.variables["toa_swdn"][...]
        # 95% value from Matt Christensen on 15 May 2017

        # Metrics
        self.flag = self["retrflag"]

        # Coordinates
        self.time = OracTime(self["time"])
        super().__init__(self["lat"], self["lon"],
                         central_longitude=central_longitude)

    def close(self):
        """Clean up."""
        try:
            self._bug.close()
        except AttributeError:
            pass

    def __enter__(self):
        return self

    def __exit__(self, exc_type, exc_value, traceback):
        self.close()

    def variables(self):
        """List variables available in all input files."""
        var = set(self._bug.variables.keys())
        return sorted(var)

    def variable(self, name):
        """Return arbitrary data field, ensuring it's a MaskedArray.

        Values outside the range [0, 0.95*TOA_SWDN] are masked."""

        data = self._bug[name][...]
        if not isinstance(data, np.ma.MaskedArray):
            data = np.ma.masked_invalid(data)

        if "_" in name:
            data[data < 0.] = np.ma.masked
            data[data > self.limit] = np.ma.masked
        return data

    def __getitem__(self, name):
        """Returns an arbitrary data field.

        The suffix _del returns the difference between the all and clear-sky
        fields. The phrase alb returns the ratio between the up and downwelling
        versions of that name."""
        try:
            if name.endswith("_del"):
                allsky = name.replace("_del", "")
                clear = name.replace("_del", "_clr")
                dif = self.variable(allsky) - self.variable(clear)
                return dif
            elif "alb" in name:
                down = self.variable(name.replace("alb", "dn"))
                valid = down != 0.
                rat = self.variable(name.replace("alb", "up"))
                rat[valid] /= down[valid]
                rat[~valid] = np.ma.masked
                return rat

            return self.variable(name)
        except (KeyError, IndexError) as err:
            err.args = (name + " not present in input file.\n",)
            raise


class Swath(Mappable):
    """Class for reading and plotting the contents of ORAC files.

    Methods:
    __init__: Open a given file.
    try_open_file: Opens a netCDF file, decompressing first if necessary.
    close: Closes all open files. Called by __exit__.
    variables: List of all available variables.
    flag_map: Generates a dict to translate the values of flag fields.
    get_variable: Fetches a netCDF variable object.
    mask_cloud: Returns a bool array to mask cloud out of an aerosol field.
    mask_clear: Returns a bool array to mask clear sky out of a cloud field.

    Attributes:
    shape (int tuple): Dimensions of the swath.
    size (int): Number of data points.
    time (OracTime): Object that returns a datetime object when subscripted.
    cldmask (bool array): Combined-view cloud mask.
    cldflag (int array): Aerosol CCI cloud flagging.
    ang (float array): 550/870 Angstrom exponent of aerosol fields.
    ang_unc (float array): Uncertainty of Angstrom exponent.
    rs (float array): Surface reflectance.
    qcflag (int array): Flags retrievals with excecessive cost or iterations.
    """

    # -------------------------------------------------------------------
    # Initialisation
    # -------------------------------------------------------------------
    def __init__(self, filename, central_longitude=0., quick_open=False):
        """Open the given filename.

        Args:
        filename: Path to open.
        central_longitude: Centre of projection used to extrapolate the lat-lon
            grid. Ideally outside of the swath. Default 0.
        quick_open: When True, the initialisation only opens the ORAC files, with
            no reading. Many class methods will not function until _init1() is
            called as the lat-lon coords are not defined.
        """
        self.ch = None
        self.primary = filename
        self.secondary = filename.replace('primary', 'secondary')
        self.nc_files = {}
        self.tmp_files = {}


        self._ang = None
        self._ang_unc = None
        self._cldflag = None
        self._cldmask = None
        self._mask = np.ma.nomask
        self._qcflag = None
        self._rs = None

        try:
            self.try_open_file(self.primary, "pri")
        except OSError as err:
            err.args = ("Requested file unavailable: {}".format(filename),)
            raise
        try:
            self.try_open_file(self.secondary, "sec")
        except OSError:
            # Secondary file may not always exist
            pass

        if not quick_open:
            self._init1(central_longitude)

    def _init1(self, central_longitude):
        """Open retrieval metrics"""
        self.time = OracTime(self["time"])

        # Init out Mappable coordinate system
        super().__init__(self["lat"], self["lon"],
                         central_longitude=central_longitude)

    def _open_file(self, filename, label):
        """Checks if a file has been compressed before opening."""
        import gzip
        from netCDF4 import Dataset
        from tempfile import NamedTemporaryFile

        if filename.endswith(".gz"):
            # Decompress file
            tmp = NamedTemporaryFile()
            try:
                tmp.write(gzip.open(filename).read())
            except:
                tmp.close()
                raise
            ncdf = Dataset(tmp.name)
            self.nc_files[label] = ncdf
            self.tmp_files[label] = tmp
        else:
            try:
                ncdf = Dataset(filename)
            except OSError as err:
                raise FileNotFoundError(filename) from err
            self.nc_files[label] = ncdf

    def try_open_file(self, filename, label):
        """If a file doesn't open, check it hasn't been compressed."""

        # If requested file doesn't exist, assume it's been compressed
        try:
            self._open_file(filename, label)
            return
        except OSError as err:
            pass
        try:
            self._open_file(filename, label + ".gz")
        except OSError as err:
            err.args = ("ORAC file unavailable: {}\n".format(filename),)
            raise

    # -------------------------------------------------------------------
    # Values derived from fields (that we only want to calculate once)
    # -------------------------------------------------------------------
    @property
    def cldmask(self):
        """Combined-view cloud mask"""
        if self._cldmask is None:
            self.set_cldmask()
        return self._cldmask

    def set_cldmask(self):
        """Select appropriate cloud mask."""
        try:
            cldmask_tmp = self["cldmask"]
        except (KeyError, IndexError):
            try:
                cldmask_tmp = self["cloudmask_pre"]
            except (KeyError, IndexError):
                try:
                    cldmask_tmp = self["cldtype"]
                    cldmask_tmp[cldmask_tmp > 1] = 1
                except (KeyError, IndexError):
                    raise KeyError("Cannot find a cloud mask.")

        if len(cldmask_tmp.shape) == 3:
            self._cldmask = np.any(cldmask_tmp, 0)
        else:
            self._cldmask = cldmask_tmp

    @property
    def ang(self):
        """Angstrom exponent"""
        if self._ang is None:
            self.set_ang()
        return self._ang

    def set_ang(self):
        """Build Angstrom exponent from AOT550 and AOT870."""
        with warnings.catch_warnings():
            warnings.simplefilter("ignore")
            fac = np.log(87. / 55.)
            self._ang = np.ma.log(self["aot550"] / self["aot870"]) / fac

    @property
    def ang_unc(self):
        """Angstrom exponent uncertainty"""
        if self._ang_unc is None:
            self.set_ang_unc()
        return self._ang_unc

    def set_ang_unc(self):
        """Calculcate uncertainty in the Angstrom exponent."""
        with warnings.catch_warnings():
            warnings.simplefilter("ignore")
            fac = np.log(87. / 55.)
            self._ang_unc = np.ma.sqrt((self["aot550_uncertainty"] /
                                        self["aot550"]) ** 2 +
                                       (self["aot870_uncertainty"] /
                                        self["aot870"]) ** 2) / fac

    @property
    def rs(self):
        """Surface reflectance

        When working with 10km retrievals in a MergedSwath instance, it's
        necessary to use awkward indexing such as orac.rs[ch][1:2, 3:4].
        """
        if self._rs is None:
            self.set_rs()
        return self._rs

    def set_rs(self):
        """Form channel-indexed array of surface reflectance."""
        from re import search

        # See if surface terms available
        calc_surface = False
        for k in self.variables():
            if k.startswith('swansea_s') or k.startswith('rho_DD'):
                calc_surface = True
                break

        if not calc_surface:
            # Find available surface reflectance channels
            chs = set()
            for k in self.variables():
                mat = search(r"surface_reflectance(\d+)", k)
                if mat:
                    chs.add(int(mat.group(1)))
            if not chs:
                raise TypeError("Surface reflectance not available in this file")

            self.ch = sorted(chs)
            self._rs = np.ma.row_stack([
                self["surface_reflectance{}".format(ch)] for ch in self.ch
            ])
            return

        with warnings.catch_warnings():
            warnings.simplefilter("ignore")

            # Identify available channels
            chs = set((int(k[k.rfind('_') + 1:])
                       for k in self.variables()
                       if 'in_channel_no' in k))
            self.ch = sorted(chs)

            # Make output array
            rs_shape = (len(self.ch),) + self.shape
            self._rs = np.ma.masked_all(rs_shape)

            # Copy over Oxford surface retrievals
            try:
                for out, ch in zip(self._rs, self.ch):
                    rho = self["rho_DD_in_channel_no_{}".format(ch)]
                    out[~np.ma.getmaskarray(rho)] = rho.compressed()
            except BaseException as err:
                if "not present" not in err.args[0]:
                    raise

            # Translate Swansea surface parameters into rho_DD
            try:
                sg = 0.3
                for out, ch in zip(self._rs, self.ch):
                    data_in = self["swansea_s_in_channel_no_{}".format(ch)]
                    ss = data_in.compressed()
                    out[~np.ma.getmaskarray(data_in)] = sg * ss / (1.0 - (1.0 - sg) * ss)
            except BaseException as err:
                if "not present" not in err.args[0]:
                    raise

    @property
    def cldflag(self):
        """Cloud flag for aerosol retrievals"""
        if self._cldflag is None:
            self.set_cldflag(low_res=len(self.shape) != 2)
        return self._cldflag

    def set_cldflag(self, size=3, low_res=False, cld_limit=3):
        """GET's cloud clearing algorithm from ORAC 3.02."""
        from scipy.signal import convolve2d

        self._cldflag = np.zeros(self.shape, dtype='int')

        # Copy cloud mask
        self._cldflag[self.cldmask == 1] = CLDFLAG["cld"]

        # FMI filters (extends grid)
        with warnings.catch_warnings():
            warnings.simplefilter("ignore")

            # Cloud adjacency filter
            kernel = np.ones((size, size))
            cld_count = convolve2d(self.cldmask, kernel,
                                   mode='same', boundary='symm')
            self._cldflag[cld_count > cld_limit] += CLDFLAG["adjacent"]

            if low_res:
                return

            # AOT StdDev filter (StdDev = Sqrt(<X^2> - <X>^2))
            try:
                aot_tmp = self["aot550"].filled(0.)
                aot_cnt = ~self["aot550"].mask
            except AttributeError:
                # When netCDF decides to return a normal array
                aot_tmp = self["aot550"]
                aot_cnt = np.ones(self.shape)
            num = convolve2d(aot_cnt, kernel,
                             mode='same', boundary='symm')
            e_x = convolve2d(aot_tmp, kernel,
                             mode='same', boundary='symm') / num
            e_x2 = convolve2d(aot_tmp * aot_tmp, kernel,
                              mode='same', boundary='symm') / num
            stdev = np.ma.masked_invalid(np.sqrt(e_x2 - e_x * e_x))
            self._cldflag[stdev > 0.1] += CLDFLAG["stdev"]

        def opening_test(data, kern, limit):
            """Salt-and-pepper noise filters.

            Top Hat is the difference between the input and the opening of the
            image. The opening is erode followed by dilate."""
            from cv2 import morphologyEx, MORPH_TOPHAT

            # tmp = np.floor(255 * data)
            tmp = data.filled(0.)
            opening = morphologyEx(tmp, MORPH_TOPHAT, kern)
            test = opening >= limit
            return test

        kernel = np.ones((5, 5))
        self._cldflag[opening_test(self["aot550"], kernel, 80 / 255)] += CLDFLAG["openaot"]
        self._cldflag[opening_test(self["aer"], kernel, 300 / 255)] += CLDFLAG["openaer"]
        self._cldflag[opening_test(self.ang, kernel, 500 / 255)] += CLDFLAG["openang"]

        # Ice/snow filter
        try:
            snow = (self.rs[0, ...] - self.rs[3, ...]) >= 0.07
            self._cldflag[snow] += CLDFLAG["snow"]
        except IndexError:
            pass

    @property
    def qcflag(self):
        """Quality flag for all retrievals"""
        if self._qcflag is None:
            self.set_qcflag()
        return self._qcflag

    def set_qcflag(self, iter_limit=25, cost_limit=3.):
        """Build quality control flag from input fields."""
        self._qcflag = np.zeros(self.shape)
        self._qcflag[self["niter"] >= iter_limit] += QCFLAG["iter"]
        self._qcflag[self["costjm"] >= cost_limit] += QCFLAG["cost"]

    def cdnc(self, how="quaas", **kwargs):
        """Cloud droplet number density for a semi-adiabatic cloud

        Kwds:
        how) Equation to use. Options are,
            quaas: Use the constant relationship of Quaas 2006
            gry: Use the temperature-dependent eqn of Gryspeerdt 2016
            acp: Use the temp and pressure-dependent eqn of ACPovey

        If how=acp,
        es_A,B,C,PA,PB: Coefficients of the saturated vapour pressure of
            moist air. Defaults taken from Eq. 21-22 of doi:
            10.1175/1520-0450(1996)035<0601:IMFAOS>2.0.CO;2
        L0,1: Specific enthalpy of vaporisation for water at 0 C and its
            gradient with temperature. Defaults taken from
            https://www.engineeringtoolbox.com/enthalpy-moist-air-d_683.html
        k: Ratio of volumetric and effective radii in cloud. For droplets
            conforming to a modified gamma distribution, this equals
            (1-v)(1-2v) where v is the effective variance of the distribution.
            Default value is for droplets with v=0.111 as used in MODIS
            and ORAC retrievals.
        Q_ext: Extinction coefficient of droplets. Default is for liquid
            droplets much smaller than the observed wavelength.
        f_ab: Adiabatic fraction of the cloud. Default value is from S2.3.3 of
            doi:10.1029/2017RG000593
        """
        if how == "quaas":
            return _cdnc_quaas(self["cot"], self["cer"]*1e-6)
        elif how == "gry" or how == "gryspeerdt":
            return _cdnc_gryspeerdt(self["cot"], self["cer"]*1e-6, self["ctt"])
        elif how == "acp":
            return _cdnc_acp(self["cot"], self["cer"]*1e-6, self["ctt"],
                             self["ctp"]*1e2, **kwargs)
        else:
            raise TypeError("how must be one of quaas, gry, or acp "
                            f"(given {how})")

    def cdnc_qcflag(self, phase="ann_phase", temp_min=268., solzen_max=65.,
                    satzen_max=41.4, cot_min=0., cer_min=None,
                    cer_max=None):
        """Quality flag for cdnc product, seeking homogeneous liquid cloud.

        If the keyword for a test is set to None, that test is skipped.

        Kwargs:
        phase: Name of variable to read for the cloud phase. Should be one
            of phase, ann_phase, or phase_pavolonis. Liquid cloud assumed == 1.
        temp_min: Minimum cloud top temperature of liquid cloud. Default 268.
        solzen_max: Maximum solar zenith angle. Default 65 from Gryspeerdt.
        satzen_max: Maximum satellite zenith angle. Default 41.4 from same.
        cot_min: Minimum cloud optical depth. Default 0 but 4 is good.
        cer_min: Minimum cloud effective radius. Default None but 4 is good.
        cer_max: Maximum cloud effective radius. Default None but 15 is good.
        """

        keep = ~np.ma.getmaskarray(self["cer"])
        # Non-liquid clouds
        keep &= np.all(self["cldtype"] == 3, axis=0)
        try:
            keep &= np.all(self[phase] == 1, axis=0)
        except TypeError:
            pass
        except KeyError:
            if phase:
                raise ValueError(
                    f"{phase} is no a valid variable name. Choose one of "
                    "phase, ann_phase, or phase_pavolonis."
                )
        if temp_min:
            keep &= self["ctt"] > temp_min
        # Multilayer clouds
        try:
            keep &= np.logical_not(self["cot2"] > 0.)
        except KeyError:
            pass
        # Ed's viewing requirements
        if solzen_max:
            keep &= self["solar_zenith_view_no1"] < solzen_max
        if satzen_max:
            keep &= self["satellite_zenith_view_no1"] < satzen_max
        # Cloud requirements
        if cot_min:
            keep &= self["cot"] > cot_min
        if cer_min:
            keep &= self["cer"] > cer_min
        if cer_max:
            keep &= self["cer"] < cer_max

        return np.logical_not(keep)

    def thickness(self, how="quaas", k=0.692, q_ext=2., **kwargs):
        """Liquid cloud physical thickness

        Writing the CDNC equations is the easiest way to make it clear where
        they came from. This expression needs c_w and, though I could have
        written the CDNC functions in terms of c_w, I'll instead just work
        out H from CDNC here.
        """
        kwargs["how"] = how
        if how == "acp":
            kwargs["k"] = k
            kwargs["Q_ext"] = q_ext
        cdnc = self.cdnc(**kwargs)
        return cdnc, 5. / (3 * np.pi * k * q_ext) * self["cot"] / (self["cer"]*1e-6)**2 / cdnc

    @property
    def extent(self):
        return self.lon.min(), self.lon.max(), self.lat.min(), self.lat.max()

    # -------------------------------------------------------------------
    # Housekeeping functions
    # -------------------------------------------------------------------
    def __enter__(self):
        return self

    def __exit__(self, exc_type, exc_value, traceback):
        self.close()

    def __len__(self):
        return self.size

    def __contains__(self, item):
        return item in self.variables()

    def close(self):
        """Close all open files."""
        for handle in (h for lst in
                       (self.nc_files.values(), self.tmp_files.values())
                       for h in lst):
            try:
                handle.close()
            except (AttributeError, RuntimeError):
                pass

    def variables(self):
        """List variables available in all input files."""
        names = set()
        for handle in self.nc_files.values():
            names.update(handle.variables.keys())
        return sorted(names)

    def flag_map(self, name, value_to_label=True):
        """Return a dict mapping a flag's values to their meanings.

        Set value_to_label=False to instead map flag labels onto their value."""
        from collections import OrderedDict

        var = self.get_variable(name)
        try:
            vals = var.flag_values.split(" ")
        except AttributeError:
            try:
                # Aerosol CCI files use a different name for some reason
                vals = var.flag_masks.split(" ")
            except AttributeError as err:
                err.args = (name + " does not have flag definitions.",)
                raise

        # Remove "b" from end of value terms
        nums = [int(i[:-1]) for i in vals if i]

        if ":" in var.flag_meanings:
            try:
                keys = (var.flag_meanings + " ").split(": ")
            except AttributeError as err:
                err.args = (name + " does not have flag definitions.",)
                raise
            names = [k[:k.rfind(" ")] for k in keys[1:]]
        else:
            try:
                names = var.flag_meanings.split(" ")
            except AttributeError as err:
                err.args = (name + " does not have flag definitions.",)
                raise

<<<<<<< HEAD
        if value:
=======
        if value_to_label:
>>>>>>> cfe81c51
            return OrderedDict(zip(nums, names))
        else:
            return OrderedDict(zip(names, nums))

    def summary_statistics(self):
        qcf = self["qcflag"]
        stats = dict(n_not_converged=np.bitwise_and(qcf, 1).sum(),
                     n_qc_cleared=np.sum(qcf == 0))

        for var in ("costjm", "niter", "cot", "cer", "cth", "aot550", "aer"):
            try:
                data = self[var].copy()
            except KeyError:
                continue
            data[qcf > 0] = np.ma.masked
            stats[var] = data.mean()

        return stats

    def __str__(self):
        from os.path import basename

        s = "ORAC file " + basename(self.primary) + "\n"
        s += ("{:0d}x{:0d} ".format(*self.shape) +
              "swath starting at {:%Y-%m-%d %H:%M:%S} ".format(self.time[0,0]) +
              "covering [{:0.2f}E, {:0.2f}E], [{:0.2f}N, {:0.2f}N]".format(*self.extent))
        for key, val in self.summary_statistics().items():
            s += f"\n{key:>20s}: {val:0.2f}"

        return s

    # -------------------------------------------------------------------
    # Data formatting functions
    # -------------------------------------------------------------------
    def get_variable(self, name):
        """Returns the netCDF variable requested, using CCI names if needed."""
        for handle in self.nc_files.values():
            try:
                return handle[name]
            except (KeyError, IndexError):
                pass

        for handle in self.nc_files.values():
            try:
                return handle[ORAC_TO_CCI_NAMING[name]]
            except (KeyError, IndexError):
                pass

        raise KeyError(name + " not present in inputs.")

    def __getitem__(self, name):
        """Returns an arbitrary data field, ensuring it's a MaskedArray."""
        data = self.get_variable(name)[...]
        if not isinstance(data, np.ma.MaskedArray):
            data = np.ma.masked_invalid(data)

        data[self.mask] = np.ma.masked
        return data

    # -------------------------------------------------------------------
    # Masking functions
    # -------------------------------------------------------------------
    def mask_cloud(self, allowing=None):
        """Bool array that is True where the aerosol cloud flag is non-zero.

        The allowing argument can be used to exempt a list of members of the
        orac.CLDFLAG bitmask."""
        if allowing is None:
            allowing = []
        elif type(allowing) is str:
            allowing = [allowing]
        flags = sum((v for k, v in CLDFLAG.items() if k not in allowing))
        cld_mask = np.bitwise_and(self.cldflag, flags) > 0
        qc_mask = self.qcflag != 0
        self._mask = np.logical_or(cld_mask, qc_mask)
        return self._mask

    def mask_clear(self):
        """Bool array that is True where the cloud mask is not 1."""
        cld_mask = self.cldmask != 1
        qc_mask = self.qcflag != 0
        self._mask = np.logical_or(cld_mask, qc_mask)
        return self._mask

    @property
    def mask(self):
        """Mask applied to all __getitem__ reads"""
        return self._mask

    @mask.setter
    def mask(self, value):
        if value is None:
            self._mask = np.ma.nomask
        else:
            try:
                _ = self.lat[value]
                self._mask = value
            except IndexError as err:
                raise ValueError("Invalid mask for this data") from err


class MergedSwath(Swath):
    """Emulates the Swath class for a set of ORAC files.

    10km aerosol files can be combined with 1km cloud data using Matt's
    collocation data.
    """

    # -------------------------------------------------------------------
    # Initialisation
    # -------------------------------------------------------------------
    def __init__(self, *files, central_longitude=0.):

        self.nc_files = {}
        self.tmp_files = {}

        self.collocation = False
        for this_file in files:
            if len(this_file) == 2:
                self.try_open_file(this_file[1], this_file[0])

            elif "collocation" in this_file:
                self.collocation = True

                # Low-res aerosol. Use collocation file to map onto 1km
                # Indices to map between 10 and 1km grids
                self.try_open_file(this_file, "col")
                self.indices = self.nc_files["col"]["aerosol_10km_index"][...]

            elif "bugsrad" in this_file or "RAD_PRODUCTS" in this_file:
                self.try_open_file(this_file, "flx")

            elif "AEROSOL-AER" in this_file:
                self.try_open_file(this_file, "aer")

            elif "CLOUD-CLD" in this_file:
                self.try_open_file(this_file, "cld")

            else:
                raise ValueError("File type not recognised: " + this_file)

        # Get coordinates
        self._init1(central_longitude)

        # Check other coordinates match the cloud
        try:
            try:
                assert np.all(self.lat == self.nc_files["flx"]["lat"][...])
            except KeyError:
                pass
            try:
                if not self.collocation:
                    assert np.all(self.lat == self.nc_files["aer"]["lat"][...])
            except KeyError:
                pass
        except AssertionError:
            raise ValueError("Input files have inconsistent grids.")

    # -------------------------------------------------------------------
    # Housekeeping functions
    # -------------------------------------------------------------------
    def get_variable(self, slices, retsource=False):
        # As there are multiple files, allow slice to select one.
        if isinstance(slices, tuple):
            name = slices[0]
            keys = (slices[1],)
        else:
            name = slices
            keys = self.nc_files.keys()

        # Try each file in turn to find this field
        for key in keys:
            if key == "aer" and self.collocation:
                # The ORAC field names aren't CCI standard so some
                # translation may be necessary.
                try:
                    name2 = ORAC_TO_CCI_NAMING[name]
                except KeyError:
                    name2 = name

                try:
                    if retsource:
                        return self.nc_files[key][name2], key

                    return self.nc_files[key][name2]
                except (KeyError, IndexError):
                    pass
            else:
                try:
                    if retsource:
                        return self.nc_files[key][name], key

                    return self.nc_files[key][name]
                except (KeyError, IndexError):
                    pass

        raise KeyError(name + " not present in input files.")

    # -------------------------------------------------------------------
    # Values derived from fields (that we only want to calculate once)
    # -------------------------------------------------------------------
    @property
    def cldflag(self):
        """Cloud flag for aerosol retrievals"""
        if "_cldflag" not in self.__dict__:
            self.set_cldflag(low_res=self.collocation)
        return self._cldflag

    def set_cldmask(self):
        try:
            cldmask_tmp = self["cldmask", "cld"]
        except (KeyError, IndexError):
            try:
                cldmask_tmp = self["cloudmask_pre", "cld"]
            except (KeyError, IndexError):
                try:
                    cldmask_tmp = self["cldtype"]
                    cldmask_tmp[cldmask_tmp > 1] = 1
                except (KeyError, IndexError):
                    raise KeyError("Cannot find a cloud mask.")

        if len(cldmask_tmp.shape) == 3:
            self._cldmask = np.any(cldmask_tmp, 0)
        else:
            self._cldmask = cldmask_tmp

    def set_qcflag(self, iter_limit=25, cld_cost_limit=10., aer_cost_limit=3.):
        self._qcflag = np.zeros(self.shape, dtype=int)
        self._qcflag[self["niter", "cld"] >= iter_limit] += \
            QCFLAG["cld_iter"]
        self._qcflag[self["costjm", "cld"] >= cld_cost_limit] += \
            QCFLAG["cld_cost"]

        if not self.collocation:
            self._qcflag[self["niter", "aer"] >= iter_limit] += \
                QCFLAG["aer_iter"]
            self._qcflag[self["costjm", "aer"] >= aer_cost_limit] += \
                QCFLAG["aer_cost"]

    def expand_field(self, array, slices=(slice(None), slice(None))):
        """Convert a 1D 10km field into a 2D 1km field.

        Exceedingly slow if called without slice."""
        if len(array.shape) > 1:
            raise ValueError("expand_field only acts on 1D arrays.")

        # Define the output array
        xlen = len(range(*slices[0].indices(self.shape[0])))
        ylen = len(range(*slices[1].indices(self.shape[1])))
        data = np.ma.empty((xlen, ylen))

        # Copy initial data one row at a time
        for i, indices in enumerate(self.indices[slices]):
            try:
                tmp = array[indices]
                tmp[indices < 0] = np.ma.masked
            except IndexError:
                tmp = np.ma.masked
            data[i, :] = tmp

        return data


# -------------------------------------------------------------------
# CALCULATIONS OF CLOUD DROPLET NUMBER CONCENTRATION
# -------------------------------------------------------------------
def _cdnc_quaas(tau, r_e):
    """Cloud droplet number density for a semi-adiabatic cloud

    Uses Eq. 1 of doi:10.5194/acp-6-947-2006

    Args:
    tau: Cloud optical thickness.
    r_e: Cloud effective radius, in m.
    """
    return 1.37e-5 * np.sqrt(tau / r_e**5)


def _cdnc_gryspeerdt(tau, r_e, T):
    """Cloud droplet number density for a semi-adiabatic cloud

    Uses Eq. 2 of doi:10.1002/2015JD023744

    Args:
    tau: Cloud optical thickness.
    r_e: Cloud effective radius, in m.
    T: Representative temperature of cloud, in K.
    """
    return 1.37e-5 * (0.0192 * T - 4.293) * np.sqrt(tau / r_e**5)


def _cdnc_acp(tau, r_e, T, p,
              es_A=610.94, es_B=17.625, es_C=243.04, es_PA=1.00071, es_PB=4.5e-8,
              L0=2.501e6, L1=1.86e3, k=0.692, Q_ext=2., f_ab=0.66):
    """Cloud droplet number density for a semi-adiabatic cloud

    Uses A.C. Povey's derivation for variable lapse rate and including the
    moist-air-correction to the saturation vapour pressure.

    Args:
    tau: Cloud optical thickness.
    r_e: Cloud effective radius, in m.
    T: Representative temperature of cloud, in K.
    p: Representative pressure of cloud, in Pa.

    Kwds:
    es_A,B,C,PA,PB: Coefficients of the saturated vapour pressure of
        moist air. Defaults taken from Eq. 21-22 of doi:
        10.1175/1520-0450(1996)035<0601:IMFAOS>2.0.CO;2
    L0,1: Specific enthalpy of vaporisation for water at 0 C and its
        gradient with temperature. Defaults taken from
        https://www.engineeringtoolbox.com/enthalpy-moist-air-d_683.html
    k: Ratio of volumetric and effective radii in cloud. For droplets
        conforming to a modified gamma distribution, this equals
        (1-v)(1-2v) where v is the effective variance of the distribution.
        Default value is for droplets with v=0.111 as used in MODIS
        and ORAC retrievals.
    Q_ext: Extinction coefficient of droplets. Default is for liquid
        droplets much smaller than the observed wavelength.
    f_ab: Adiabatic fraction of the cloud. Default value is from S2.3.3 of
        doi:10.1029/2017RG000593
    """
    # Fundamental constants
    epsilon = 0.622
    R = 8.314
    M_a = 28.96e-3
    g = 9.807
    c_p = 1.004e3
    rho_w = 997.
    R_a = R / M_a

    celsius = T - 273.15
    # Specific latent heat of vaporisation
    L = L0 + L1 * celsius
    # Magnus equation for saturated vapour pressure
    e_s = es_A * np.exp(es_B * celsius / (celsius + es_C))
    # Correction from vapour to moist air
    e_s *= es_PA * np.exp(es_PB * p)
    # Partial pressure of dry air
    p_res = p - e_s

    alpha_fac = 5. * f_ab * g * epsilon
    alpha_fac /= 4. * (np.pi * k)**2 * Q_ext * rho_w * R_a

    denom0 = epsilon * L * p - c_p * p_res * T
    denom1 = R_a * c_p * (p_res * T)**2 + (epsilon * L)**2 * e_s * p
    alpha = alpha_fac * e_s * p_res * denom0 / (T * denom1)

    return np.sqrt(alpha * tau / r_e**5)<|MERGE_RESOLUTION|>--- conflicted
+++ resolved
@@ -671,11 +671,8 @@
                 err.args = (name + " does not have flag definitions.",)
                 raise
 
-<<<<<<< HEAD
-        if value:
-=======
+
         if value_to_label:
->>>>>>> cfe81c51
             return OrderedDict(zip(nums, names))
         else:
             return OrderedDict(zip(names, nums))
