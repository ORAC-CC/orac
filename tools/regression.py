--- conflicted
+++ resolved
@@ -44,16 +44,7 @@
 
 orig_args = check_args_regress(orig_args)
 
-<<<<<<< HEAD
 base_out_dir = deepcopy(orig_args.out_dir)
-=======
-if orig_args.in_dir is None:
-    orig_args.in_dir = [defaults.data_dir + '/testinput']
-if orig_args.out_dir:
-    base_out_dir = orig_args.out_dir
-else:
-    base_out_dir = defaults.data_dir + '/testoutput'
->>>>>>> c0d55d46
 
 # Increment version number (as this is usually run on uncommited code)
 if orig_args.revision is None:
@@ -115,13 +106,8 @@
                 f.close()
                 os.chmod(script_file, 0o700)
 
-<<<<<<< HEAD
                 values = defaults.BATCH_VALUES.copy()
-                values.update({key : val for key, val in args.batch_settings})
-=======
-                values = defaults.batch_values.copy()
                 values.update({key: val for key, val in args.batch_settings})
->>>>>>> c0d55d46
                 values['job_name'] = job_name
                 values['log_file'] = os.path.join(log_path, job_name + '.log')
                 values['err_file'] = os.path.join(log_path, job_name + '.log')
